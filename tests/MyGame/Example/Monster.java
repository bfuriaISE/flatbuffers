--- conflicted
+++ resolved
@@ -78,59 +78,38 @@
   public int testarrayofboolsLength() { int o = __offset(52); return o != 0 ? __vector_len(o) : 0; }
   public ByteBuffer testarrayofboolsAsByteBuffer() { return __vector_as_bytebuffer(52, 1); }
   public boolean mutateTestarrayofbools(int j, boolean testarrayofbools) { int o = __offset(52); if (o != 0) { bb.put(__vector(o) + j * 1, (byte)(testarrayofbools ? 1 : 0)); return true; } else { return false; } }
-<<<<<<< HEAD
   public float testf() { int o = __offset(54); return o != 0 ? bb.getFloat(o + bb_pos) : 3.14159f; }
   public boolean mutateTestf(float testf) { int o = __offset(54); if (o != 0) { bb.putFloat(o + bb_pos, testf); return true; } else { return false; } }
-
-  public static void startMonster(FlatBufferBuilder builder) { builder.startObject(26); }
-=======
-  public int testarrayofbytes(int j) { int o = __offset(54); return o != 0 ? bb.get(__vector(o) + j * 1) & 0xFF : 0; }
-  public int testarrayofbytesLength() { int o = __offset(54); return o != 0 ? __vector_len(o) : 0; }
-  public ByteBuffer testarrayofbytesAsByteBuffer() { return __vector_as_bytebuffer(54, 1); }
-  public boolean mutateTestarrayofbytes(int j, int testarrayofbytes) { int o = __offset(54); if (o != 0) { bb.put(__vector(o) + j * 1, (byte)testarrayofbytes); return true; } else { return false; } }
-  public int testbyte2() { int o = __offset(56); return o != 0 ? bb.get(o + bb_pos) & 0xFF : 0; }
-  public boolean mutateTestbyte2(int testbyte2) { int o = __offset(56); if (o != 0) { bb.put(o + bb_pos, (byte)testbyte2); return true; } else { return false; } }
+  public int testarrayofbytes(int j) { int o = __offset(56); return o != 0 ? bb.get(__vector(o) + j * 1) & 0xFF : 0; }
+  public int testarrayofbytesLength() { int o = __offset(56); return o != 0 ? __vector_len(o) : 0; }
+  public ByteBuffer testarrayofbytesAsByteBuffer() { return __vector_as_bytebuffer(56, 1); }
+  public boolean mutateTestarrayofbytes(int j, int testarrayofbytes) { int o = __offset(56); if (o != 0) { bb.put(__vector(o) + j * 1, (byte)testarrayofbytes); return true; } else { return false; } }
   public boolean testarrayofbools1(int j) { int o = __offset(58); return o != 0 ? 0!=bb.get(__vector(o) + j * 1) : false; }
   public int testarrayofbools1Length() { int o = __offset(58); return o != 0 ? __vector_len(o) : 0; }
   public ByteBuffer testarrayofbools1AsByteBuffer() { return __vector_as_bytebuffer(58, 1); }
   public boolean mutateTestarrayofbools1(int j, boolean testarrayofbools1) { int o = __offset(58); if (o != 0) { bb.put(__vector(o) + j * 1, (byte)(testarrayofbools1 ? 1 : 0)); return true; } else { return false; } }
-  public int testbyte3() { int o = __offset(60); return o != 0 ? bb.get(o + bb_pos) & 0xFF : 0; }
-  public boolean mutateTestbyte3(int testbyte3) { int o = __offset(60); if (o != 0) { bb.put(o + bb_pos, (byte)testbyte3); return true; } else { return false; } }
-  public short testarrayofshorts(int j) { int o = __offset(62); return o != 0 ? bb.getShort(__vector(o) + j * 2) : 0; }
-  public int testarrayofshortsLength() { int o = __offset(62); return o != 0 ? __vector_len(o) : 0; }
-  public ByteBuffer testarrayofshortsAsByteBuffer() { return __vector_as_bytebuffer(62, 2); }
-  public boolean mutateTestarrayofshorts(int j, short testarrayofshorts) { int o = __offset(62); if (o != 0) { bb.putShort(__vector(o) + j * 2, testarrayofshorts); return true; } else { return false; } }
-  public int testbyte4() { int o = __offset(64); return o != 0 ? bb.get(o + bb_pos) & 0xFF : 0; }
-  public boolean mutateTestbyte4(int testbyte4) { int o = __offset(64); if (o != 0) { bb.put(o + bb_pos, (byte)testbyte4); return true; } else { return false; } }
-  public int testarrayofints(int j) { int o = __offset(66); return o != 0 ? bb.getInt(__vector(o) + j * 4) : 0; }
-  public int testarrayofintsLength() { int o = __offset(66); return o != 0 ? __vector_len(o) : 0; }
-  public ByteBuffer testarrayofintsAsByteBuffer() { return __vector_as_bytebuffer(66, 4); }
-  public boolean mutateTestarrayofints(int j, int testarrayofints) { int o = __offset(66); if (o != 0) { bb.putInt(__vector(o) + j * 4, testarrayofints); return true; } else { return false; } }
-  public int testbyte5() { int o = __offset(68); return o != 0 ? bb.get(o + bb_pos) & 0xFF : 0; }
-  public boolean mutateTestbyte5(int testbyte5) { int o = __offset(68); if (o != 0) { bb.put(o + bb_pos, (byte)testbyte5); return true; } else { return false; } }
-  public long testarrayoflongs(int j) { int o = __offset(70); return o != 0 ? bb.getLong(__vector(o) + j * 8) : 0; }
-  public int testarrayoflongsLength() { int o = __offset(70); return o != 0 ? __vector_len(o) : 0; }
-  public ByteBuffer testarrayoflongsAsByteBuffer() { return __vector_as_bytebuffer(70, 8); }
-  public boolean mutateTestarrayoflongs(int j, long testarrayoflongs) { int o = __offset(70); if (o != 0) { bb.putLong(__vector(o) + j * 8, testarrayoflongs); return true; } else { return false; } }
-  public int testbyte6() { int o = __offset(72); return o != 0 ? bb.get(o + bb_pos) & 0xFF : 0; }
-  public boolean mutateTestbyte6(int testbyte6) { int o = __offset(72); if (o != 0) { bb.put(o + bb_pos, (byte)testbyte6); return true; } else { return false; } }
-  public float testarrayoffloats(int j) { int o = __offset(74); return o != 0 ? bb.getFloat(__vector(o) + j * 4) : 0; }
-  public int testarrayoffloatsLength() { int o = __offset(74); return o != 0 ? __vector_len(o) : 0; }
-  public ByteBuffer testarrayoffloatsAsByteBuffer() { return __vector_as_bytebuffer(74, 4); }
-  public boolean mutateTestarrayoffloats(int j, float testarrayoffloats) { int o = __offset(74); if (o != 0) { bb.putFloat(__vector(o) + j * 4, testarrayoffloats); return true; } else { return false; } }
-  public int testbyte7() { int o = __offset(76); return o != 0 ? bb.get(o + bb_pos) & 0xFF : 0; }
-  public boolean mutateTestbyte7(int testbyte7) { int o = __offset(76); if (o != 0) { bb.put(o + bb_pos, (byte)testbyte7); return true; } else { return false; } }
-  public double testarrayofdoubles(int j) { int o = __offset(78); return o != 0 ? bb.getDouble(__vector(o) + j * 8) : 0; }
-  public int testarrayofdoublesLength() { int o = __offset(78); return o != 0 ? __vector_len(o) : 0; }
-  public ByteBuffer testarrayofdoublesAsByteBuffer() { return __vector_as_bytebuffer(78, 8); }
-  public boolean mutateTestarrayofdoubles(int j, double testarrayofdoubles) { int o = __offset(78); if (o != 0) { bb.putDouble(__vector(o) + j * 8, testarrayofdoubles); return true; } else { return false; } }
-  public int testbyte8() { int o = __offset(80); return o != 0 ? bb.get(o + bb_pos) & 0xFF : 0; }
-  public boolean mutateTestbyte8(int testbyte8) { int o = __offset(80); if (o != 0) { bb.put(o + bb_pos, (byte)testbyte8); return true; } else { return false; } }
-  public int testbyte1() { int o = __offset(82); return o != 0 ? bb.get(o + bb_pos) & 0xFF : 0; }
-  public boolean mutateTestbyte1(int testbyte1) { int o = __offset(82); if (o != 0) { bb.put(o + bb_pos, (byte)testbyte1); return true; } else { return false; } }
+  public short testarrayofshorts(int j) { int o = __offset(60); return o != 0 ? bb.getShort(__vector(o) + j * 2) : 0; }
+  public int testarrayofshortsLength() { int o = __offset(60); return o != 0 ? __vector_len(o) : 0; }
+  public ByteBuffer testarrayofshortsAsByteBuffer() { return __vector_as_bytebuffer(60, 2); }
+  public boolean mutateTestarrayofshorts(int j, short testarrayofshorts) { int o = __offset(60); if (o != 0) { bb.putShort(__vector(o) + j * 2, testarrayofshorts); return true; } else { return false; } }
+  public int testarrayofints(int j) { int o = __offset(62); return o != 0 ? bb.getInt(__vector(o) + j * 4) : 0; }
+  public int testarrayofintsLength() { int o = __offset(62); return o != 0 ? __vector_len(o) : 0; }
+  public ByteBuffer testarrayofintsAsByteBuffer() { return __vector_as_bytebuffer(62, 4); }
+  public boolean mutateTestarrayofints(int j, int testarrayofints) { int o = __offset(62); if (o != 0) { bb.putInt(__vector(o) + j * 4, testarrayofints); return true; } else { return false; } }
+  public long testarrayoflongs(int j) { int o = __offset(64); return o != 0 ? bb.getLong(__vector(o) + j * 8) : 0; }
+  public int testarrayoflongsLength() { int o = __offset(64); return o != 0 ? __vector_len(o) : 0; }
+  public ByteBuffer testarrayoflongsAsByteBuffer() { return __vector_as_bytebuffer(64, 8); }
+  public boolean mutateTestarrayoflongs(int j, long testarrayoflongs) { int o = __offset(64); if (o != 0) { bb.putLong(__vector(o) + j * 8, testarrayoflongs); return true; } else { return false; } }
+  public float testarrayoffloats(int j) { int o = __offset(66); return o != 0 ? bb.getFloat(__vector(o) + j * 4) : 0; }
+  public int testarrayoffloatsLength() { int o = __offset(66); return o != 0 ? __vector_len(o) : 0; }
+  public ByteBuffer testarrayoffloatsAsByteBuffer() { return __vector_as_bytebuffer(66, 4); }
+  public boolean mutateTestarrayoffloats(int j, float testarrayoffloats) { int o = __offset(66); if (o != 0) { bb.putFloat(__vector(o) + j * 4, testarrayoffloats); return true; } else { return false; } }
+  public double testarrayofdoubles(int j) { int o = __offset(68); return o != 0 ? bb.getDouble(__vector(o) + j * 8) : 0; }
+  public int testarrayofdoublesLength() { int o = __offset(68); return o != 0 ? __vector_len(o) : 0; }
+  public ByteBuffer testarrayofdoublesAsByteBuffer() { return __vector_as_bytebuffer(68, 8); }
+  public boolean mutateTestarrayofdoubles(int j, double testarrayofdoubles) { int o = __offset(68); if (o != 0) { bb.putDouble(__vector(o) + j * 8, testarrayofdoubles); return true; } else { return false; } }
 
-  public static void startMonster(FlatBufferBuilder builder) { builder.startObject(40); }
->>>>>>> b0d8f4de
+  public static void startMonster(FlatBufferBuilder builder) { builder.startObject(33); }
   public static void addPos(FlatBufferBuilder builder, int posOffset) { builder.addStruct(0, posOffset, 0); }
   public static void addMana(FlatBufferBuilder builder, short mana) { builder.addShort(1, mana, 150); }
   public static void addHp(FlatBufferBuilder builder, short hp) { builder.addShort(2, hp, 100); }
@@ -166,39 +145,28 @@
   public static void addTestarrayofbools(FlatBufferBuilder builder, int testarrayofboolsOffset) { builder.addOffset(24, testarrayofboolsOffset, 0); }
   public static int createTestarrayofboolsVector(FlatBufferBuilder builder, boolean[] data) { builder.startVector(1, data.length, 1); for (int i = data.length - 1; i >= 0; i--) builder.addBoolean(data[i]); return builder.endVector(); }
   public static void startTestarrayofboolsVector(FlatBufferBuilder builder, int numElems) { builder.startVector(1, numElems, 1); }
-<<<<<<< HEAD
   public static void addTestf(FlatBufferBuilder builder, float testf) { builder.addFloat(25, testf, 3.14159f); }
-=======
-  public static void addTestarrayofbytes(FlatBufferBuilder builder, int testarrayofbytesOffset) { builder.addOffset(25, testarrayofbytesOffset, 0); }
+  public static void addTestarrayofbytes(FlatBufferBuilder builder, int testarrayofbytesOffset) { builder.addOffset(26, testarrayofbytesOffset, 0); }
   public static int createTestarrayofbytesVector(FlatBufferBuilder builder, byte[] data) { builder.startVector(1, data.length, 1); for (int i = data.length - 1; i >= 0; i--) builder.addByte(data[i]); return builder.endVector(); }
   public static void startTestarrayofbytesVector(FlatBufferBuilder builder, int numElems) { builder.startVector(1, numElems, 1); }
-  public static void addTestbyte2(FlatBufferBuilder builder, int testbyte2) { builder.addByte(26, (byte)testbyte2, 0); }
   public static void addTestarrayofbools1(FlatBufferBuilder builder, int testarrayofbools1Offset) { builder.addOffset(27, testarrayofbools1Offset, 0); }
   public static int createTestarrayofbools1Vector(FlatBufferBuilder builder, boolean[] data) { builder.startVector(1, data.length, 1); for (int i = data.length - 1; i >= 0; i--) builder.addBoolean(data[i]); return builder.endVector(); }
   public static void startTestarrayofbools1Vector(FlatBufferBuilder builder, int numElems) { builder.startVector(1, numElems, 1); }
-  public static void addTestbyte3(FlatBufferBuilder builder, int testbyte3) { builder.addByte(28, (byte)testbyte3, 0); }
-  public static void addTestarrayofshorts(FlatBufferBuilder builder, int testarrayofshortsOffset) { builder.addOffset(29, testarrayofshortsOffset, 0); }
+  public static void addTestarrayofshorts(FlatBufferBuilder builder, int testarrayofshortsOffset) { builder.addOffset(28, testarrayofshortsOffset, 0); }
   public static int createTestarrayofshortsVector(FlatBufferBuilder builder, short[] data) { builder.startVector(2, data.length, 2); for (int i = data.length - 1; i >= 0; i--) builder.addShort(data[i]); return builder.endVector(); }
   public static void startTestarrayofshortsVector(FlatBufferBuilder builder, int numElems) { builder.startVector(2, numElems, 2); }
-  public static void addTestbyte4(FlatBufferBuilder builder, int testbyte4) { builder.addByte(30, (byte)testbyte4, 0); }
-  public static void addTestarrayofints(FlatBufferBuilder builder, int testarrayofintsOffset) { builder.addOffset(31, testarrayofintsOffset, 0); }
+  public static void addTestarrayofints(FlatBufferBuilder builder, int testarrayofintsOffset) { builder.addOffset(29, testarrayofintsOffset, 0); }
   public static int createTestarrayofintsVector(FlatBufferBuilder builder, int[] data) { builder.startVector(4, data.length, 4); for (int i = data.length - 1; i >= 0; i--) builder.addInt(data[i]); return builder.endVector(); }
   public static void startTestarrayofintsVector(FlatBufferBuilder builder, int numElems) { builder.startVector(4, numElems, 4); }
-  public static void addTestbyte5(FlatBufferBuilder builder, int testbyte5) { builder.addByte(32, (byte)testbyte5, 0); }
-  public static void addTestarrayoflongs(FlatBufferBuilder builder, int testarrayoflongsOffset) { builder.addOffset(33, testarrayoflongsOffset, 0); }
+  public static void addTestarrayoflongs(FlatBufferBuilder builder, int testarrayoflongsOffset) { builder.addOffset(30, testarrayoflongsOffset, 0); }
   public static int createTestarrayoflongsVector(FlatBufferBuilder builder, long[] data) { builder.startVector(8, data.length, 8); for (int i = data.length - 1; i >= 0; i--) builder.addLong(data[i]); return builder.endVector(); }
   public static void startTestarrayoflongsVector(FlatBufferBuilder builder, int numElems) { builder.startVector(8, numElems, 8); }
-  public static void addTestbyte6(FlatBufferBuilder builder, int testbyte6) { builder.addByte(34, (byte)testbyte6, 0); }
-  public static void addTestarrayoffloats(FlatBufferBuilder builder, int testarrayoffloatsOffset) { builder.addOffset(35, testarrayoffloatsOffset, 0); }
+  public static void addTestarrayoffloats(FlatBufferBuilder builder, int testarrayoffloatsOffset) { builder.addOffset(31, testarrayoffloatsOffset, 0); }
   public static int createTestarrayoffloatsVector(FlatBufferBuilder builder, float[] data) { builder.startVector(4, data.length, 4); for (int i = data.length - 1; i >= 0; i--) builder.addFloat(data[i]); return builder.endVector(); }
   public static void startTestarrayoffloatsVector(FlatBufferBuilder builder, int numElems) { builder.startVector(4, numElems, 4); }
-  public static void addTestbyte7(FlatBufferBuilder builder, int testbyte7) { builder.addByte(36, (byte)testbyte7, 0); }
-  public static void addTestarrayofdoubles(FlatBufferBuilder builder, int testarrayofdoublesOffset) { builder.addOffset(37, testarrayofdoublesOffset, 0); }
+  public static void addTestarrayofdoubles(FlatBufferBuilder builder, int testarrayofdoublesOffset) { builder.addOffset(32, testarrayofdoublesOffset, 0); }
   public static int createTestarrayofdoublesVector(FlatBufferBuilder builder, double[] data) { builder.startVector(8, data.length, 8); for (int i = data.length - 1; i >= 0; i--) builder.addDouble(data[i]); return builder.endVector(); }
   public static void startTestarrayofdoublesVector(FlatBufferBuilder builder, int numElems) { builder.startVector(8, numElems, 8); }
-  public static void addTestbyte8(FlatBufferBuilder builder, int testbyte8) { builder.addByte(38, (byte)testbyte8, 0); }
-  public static void addTestbyte1(FlatBufferBuilder builder, int testbyte1) { builder.addByte(39, (byte)testbyte1, 0); }
->>>>>>> b0d8f4de
   public static int endMonster(FlatBufferBuilder builder) {
     int o = builder.endObject();
     builder.required(o, 10);  // name
