<?php
// automatically generated, do not modify

namespace MyGame\Example;

use \Google\FlatBuffers\Struct;
use \Google\FlatBuffers\Table;
use \Google\FlatBuffers\ByteBuffer;
use \Google\FlatBuffers\FlatBufferBuilder;

/// an example documentation comment: monster object
class Monster extends Table
{
    /**
     * @param ByteBuffer $bb
     * @return Monster
     */
    public static function getRootAsMonster(ByteBuffer $bb)
    {
        $obj = new Monster();
        return ($obj->init($bb->getInt($bb->getPosition()) + $bb->getPosition(), $bb));
    }

    public static function MonsterIdentifier()
    {
        return "MONS";
    }

    public static function MonsterBufferHasIdentifier(ByteBuffer $buf)
    {
        return self::__has_identifier($buf, self::MonsterIdentifier());
    }

    public static function MonsterExtension()
    {
        return "mon";
    }

    /**
     * @param int $_i offset
     * @param ByteBuffer $_bb
     * @return Monster
     **/
    public function init($_i, ByteBuffer $_bb)
    {
        $this->bb_pos = $_i;
        $this->bb = $_bb;
        return $this;
    }

    public function getPos()
    {
        $obj = new Vec3();
        $o = $this->__offset(4);
        return $o != 0 ? $obj->init($o + $this->bb_pos, $this->bb) : 0;
    }

    /**
     * @return short
     */
    public function getMana()
    {
        $o = $this->__offset(6);
        return $o != 0 ? $this->bb->getShort($o + $this->bb_pos) : 150;
    }

    /**
     * @return short
     */
    public function getHp()
    {
        $o = $this->__offset(8);
        return $o != 0 ? $this->bb->getShort($o + $this->bb_pos) : 100;
    }

    public function getName()
    {
        $o = $this->__offset(10);
        return $o != 0 ? $this->__string($o + $this->bb_pos) : null;
    }

    /**
     * @param int offset
     * @return byte
     */
    public function getInventory($j)
    {
        $o = $this->__offset(14);
        return $o != 0 ? $this->bb->getByte($this->__vector($o) + $j * 1) : 0;
    }

    /**
     * @return int
     */
    public function getInventoryLength()
    {
        $o = $this->__offset(14);
        return $o != 0 ? $this->__vector_len($o) : 0;
    }

    /**
     * @return string
     */
    public function getInventoryBytes()
    {
        return $this->__vector_as_bytes(14);
    }

    /**
     * @return sbyte
     */
    public function getColor()
    {
        $o = $this->__offset(16);
        return $o != 0 ? $this->bb->getSbyte($o + $this->bb_pos) : \MyGame\Example\Color::Blue;
    }

    /**
     * @return byte
     */
    public function getTestType()
    {
        $o = $this->__offset(18);
        return $o != 0 ? $this->bb->getByte($o + $this->bb_pos) : \MyGame\Example\Any::NONE;
    }

    /**
     * @returnint
     */
    public function getTest($obj)
    {
        $o = $this->__offset(20);
        return $o != 0 ? $this->__union($obj, $o) : null;
    }

    /**
     * @returnVectorOffset
     */
    public function getTest4($j)
    {
        $o = $this->__offset(22);
        $obj = new Test();
        return $o != 0 ? $obj->init($this->__vector($o) + $j *4, $this->bb) : null;
    }

    /**
     * @return int
     */
    public function getTest4Length()
    {
        $o = $this->__offset(22);
        return $o != 0 ? $this->__vector_len($o) : 0;
    }

    /**
     * @param int offset
     * @return string
     */
    public function getTestarrayofstring($j)
    {
        $o = $this->__offset(24);
        return $o != 0 ? $this->__string($this->__vector($o) + $j * 4) : 0;
    }

    /**
     * @return int
     */
    public function getTestarrayofstringLength()
    {
        $o = $this->__offset(24);
        return $o != 0 ? $this->__vector_len($o) : 0;
    }

/// an example documentation comment: this will end up in the generated code
/// multiline too
    /**
     * @returnVectorOffset
     */
    public function getTestarrayoftables($j)
    {
        $o = $this->__offset(26);
        $obj = new Monster();
        return $o != 0 ? $obj->init($this->__indirect($this->__vector($o) + $j * 4), $this->bb) : null;
    }

    /**
     * @return int
     */
    public function getTestarrayoftablesLength()
    {
        $o = $this->__offset(26);
        return $o != 0 ? $this->__vector_len($o) : 0;
    }

    public function getEnemy()
    {
        $obj = new Monster();
        $o = $this->__offset(28);
        return $o != 0 ? $obj->init($this->__indirect($o + $this->bb_pos), $this->bb) : 0;
    }

    /**
     * @param int offset
     * @return byte
     */
    public function getTestnestedflatbuffer($j)
    {
        $o = $this->__offset(30);
        return $o != 0 ? $this->bb->getByte($this->__vector($o) + $j * 1) : 0;
    }

    /**
     * @return int
     */
    public function getTestnestedflatbufferLength()
    {
        $o = $this->__offset(30);
        return $o != 0 ? $this->__vector_len($o) : 0;
    }

    /**
     * @return string
     */
    public function getTestnestedflatbufferBytes()
    {
        return $this->__vector_as_bytes(30);
    }

    public function getTestempty()
    {
        $obj = new Stat();
        $o = $this->__offset(32);
        return $o != 0 ? $obj->init($this->__indirect($o + $this->bb_pos), $this->bb) : 0;
    }

    /**
     * @return bool
     */
    public function getTestbool()
    {
        $o = $this->__offset(34);
        return $o != 0 ? $this->bb->getBool($o + $this->bb_pos) : false;
    }

    /**
     * @return int
     */
    public function getTesthashs32Fnv1()
    {
        $o = $this->__offset(36);
        return $o != 0 ? $this->bb->getInt($o + $this->bb_pos) : 0;
    }

    /**
     * @return uint
     */
    public function getTesthashu32Fnv1()
    {
        $o = $this->__offset(38);
        return $o != 0 ? $this->bb->getUint($o + $this->bb_pos) : 0;
    }

    /**
     * @return long
     */
    public function getTesthashs64Fnv1()
    {
        $o = $this->__offset(40);
        return $o != 0 ? $this->bb->getLong($o + $this->bb_pos) : 0;
    }

    /**
     * @return ulong
     */
    public function getTesthashu64Fnv1()
    {
        $o = $this->__offset(42);
        return $o != 0 ? $this->bb->getUlong($o + $this->bb_pos) : 0;
    }

    /**
     * @return int
     */
    public function getTesthashs32Fnv1a()
    {
        $o = $this->__offset(44);
        return $o != 0 ? $this->bb->getInt($o + $this->bb_pos) : 0;
    }

    /**
     * @return uint
     */
    public function getTesthashu32Fnv1a()
    {
        $o = $this->__offset(46);
        return $o != 0 ? $this->bb->getUint($o + $this->bb_pos) : 0;
    }

    /**
     * @return long
     */
    public function getTesthashs64Fnv1a()
    {
        $o = $this->__offset(48);
        return $o != 0 ? $this->bb->getLong($o + $this->bb_pos) : 0;
    }

    /**
     * @return ulong
     */
    public function getTesthashu64Fnv1a()
    {
        $o = $this->__offset(50);
        return $o != 0 ? $this->bb->getUlong($o + $this->bb_pos) : 0;
    }

    /**
     * @param int offset
     * @return bool
     */
    public function getTestarrayofbools($j)
    {
        $o = $this->__offset(52);
        return $o != 0 ? $this->bb->getBool($this->__vector($o) + $j * 1) : 0;
    }

    /**
     * @return int
     */
    public function getTestarrayofboolsLength()
    {
        $o = $this->__offset(52);
        return $o != 0 ? $this->__vector_len($o) : 0;
    }

    /**
<<<<<<< HEAD
     * @return float
     */
    public function getTestf()
    {
        $o = $this->__offset(54);
        return $o != 0 ? $this->bb->getFloat($o + $this->bb_pos) : 3.14159;
=======
     * @param int offset
     * @return byte
     */
    public function getTestarrayofbytes($j)
    {
        $o = $this->__offset(54);
        return $o != 0 ? $this->bb->getByte($this->__vector($o) + $j * 1) : 0;
    }

    /**
     * @return int
     */
    public function getTestarrayofbytesLength()
    {
        $o = $this->__offset(54);
        return $o != 0 ? $this->__vector_len($o) : 0;
    }

    /**
     * @return byte
     */
    public function getTestbyte2()
    {
        $o = $this->__offset(56);
        return $o != 0 ? $this->bb->getByte($o + $this->bb_pos) : 0;
    }

    /**
     * @param int offset
     * @return bool
     */
    public function getTestarrayofbools1($j)
    {
        $o = $this->__offset(58);
        return $o != 0 ? $this->bb->getBool($this->__vector($o) + $j * 1) : 0;
    }

    /**
     * @return int
     */
    public function getTestarrayofbools1Length()
    {
        $o = $this->__offset(58);
        return $o != 0 ? $this->__vector_len($o) : 0;
    }

    /**
     * @return byte
     */
    public function getTestbyte3()
    {
        $o = $this->__offset(60);
        return $o != 0 ? $this->bb->getByte($o + $this->bb_pos) : 0;
    }

    /**
     * @param int offset
     * @return short
     */
    public function getTestarrayofshorts($j)
    {
        $o = $this->__offset(62);
        return $o != 0 ? $this->bb->getShort($this->__vector($o) + $j * 2) : 0;
    }

    /**
     * @return int
     */
    public function getTestarrayofshortsLength()
    {
        $o = $this->__offset(62);
        return $o != 0 ? $this->__vector_len($o) : 0;
    }

    /**
     * @return byte
     */
    public function getTestbyte4()
    {
        $o = $this->__offset(64);
        return $o != 0 ? $this->bb->getByte($o + $this->bb_pos) : 0;
    }

    /**
     * @param int offset
     * @return int
     */
    public function getTestarrayofints($j)
    {
        $o = $this->__offset(66);
        return $o != 0 ? $this->bb->getInt($this->__vector($o) + $j * 4) : 0;
    }

    /**
     * @return int
     */
    public function getTestarrayofintsLength()
    {
        $o = $this->__offset(66);
        return $o != 0 ? $this->__vector_len($o) : 0;
    }

    /**
     * @return byte
     */
    public function getTestbyte5()
    {
        $o = $this->__offset(68);
        return $o != 0 ? $this->bb->getByte($o + $this->bb_pos) : 0;
    }

    /**
     * @param int offset
     * @return long
     */
    public function getTestarrayoflongs($j)
    {
        $o = $this->__offset(70);
        return $o != 0 ? $this->bb->getLong($this->__vector($o) + $j * 8) : 0;
    }

    /**
     * @return int
     */
    public function getTestarrayoflongsLength()
    {
        $o = $this->__offset(70);
        return $o != 0 ? $this->__vector_len($o) : 0;
    }

    /**
     * @return byte
     */
    public function getTestbyte6()
    {
        $o = $this->__offset(72);
        return $o != 0 ? $this->bb->getByte($o + $this->bb_pos) : 0;
    }

    /**
     * @param int offset
     * @return float
     */
    public function getTestarrayoffloats($j)
    {
        $o = $this->__offset(74);
        return $o != 0 ? $this->bb->getFloat($this->__vector($o) + $j * 4) : 0;
    }

    /**
     * @return int
     */
    public function getTestarrayoffloatsLength()
    {
        $o = $this->__offset(74);
        return $o != 0 ? $this->__vector_len($o) : 0;
    }

    /**
     * @return byte
     */
    public function getTestbyte7()
    {
        $o = $this->__offset(76);
        return $o != 0 ? $this->bb->getByte($o + $this->bb_pos) : 0;
    }

    /**
     * @param int offset
     * @return double
     */
    public function getTestarrayofdoubles($j)
    {
        $o = $this->__offset(78);
        return $o != 0 ? $this->bb->getDouble($this->__vector($o) + $j * 8) : 0;
    }

    /**
     * @return int
     */
    public function getTestarrayofdoublesLength()
    {
        $o = $this->__offset(78);
        return $o != 0 ? $this->__vector_len($o) : 0;
    }

    /**
     * @return byte
     */
    public function getTestbyte8()
    {
        $o = $this->__offset(80);
        return $o != 0 ? $this->bb->getByte($o + $this->bb_pos) : 0;
    }

    /**
     * @return byte
     */
    public function getTestbyte1()
    {
        $o = $this->__offset(82);
        return $o != 0 ? $this->bb->getByte($o + $this->bb_pos) : 0;
>>>>>>> b0d8f4de
    }

    /**
     * @param FlatBufferBuilder $builder
     * @return void
     */
    public static function startMonster(FlatBufferBuilder $builder)
    {
<<<<<<< HEAD
        $builder->StartObject(26);
=======
        $builder->StartObject(40);
>>>>>>> b0d8f4de
    }

    /**
     * @param FlatBufferBuilder $builder
     * @return Monster
     */
<<<<<<< HEAD
    public static function createMonster(FlatBufferBuilder $builder, $pos, $mana, $hp, $name, $inventory, $color, $test_type, $test, $test4, $testarrayofstring, $testarrayoftables, $enemy, $testnestedflatbuffer, $testempty, $testbool, $testhashs32_fnv1, $testhashu32_fnv1, $testhashs64_fnv1, $testhashu64_fnv1, $testhashs32_fnv1a, $testhashu32_fnv1a, $testhashs64_fnv1a, $testhashu64_fnv1a, $testarrayofbools, $testf)
    {
        $builder->startObject(26);
=======
    public static function createMonster(FlatBufferBuilder $builder, $pos, $mana, $hp, $name, $inventory, $color, $test_type, $test, $test4, $testarrayofstring, $testarrayoftables, $enemy, $testnestedflatbuffer, $testempty, $testbool, $testhashs32_fnv1, $testhashu32_fnv1, $testhashs64_fnv1, $testhashu64_fnv1, $testhashs32_fnv1a, $testhashu32_fnv1a, $testhashs64_fnv1a, $testhashu64_fnv1a, $testarrayofbools, $testarrayofbytes, $testbyte2, $testarrayofbools1, $testbyte3, $testarrayofshorts, $testbyte4, $testarrayofints, $testbyte5, $testarrayoflongs, $testbyte6, $testarrayoffloats, $testbyte7, $testarrayofdoubles, $testbyte8, $testbyte1)
    {
        $builder->startObject(40);
>>>>>>> b0d8f4de
        self::addPos($builder, $pos);
        self::addMana($builder, $mana);
        self::addHp($builder, $hp);
        self::addName($builder, $name);
        self::addInventory($builder, $inventory);
        self::addColor($builder, $color);
        self::addTestType($builder, $test_type);
        self::addTest($builder, $test);
        self::addTest4($builder, $test4);
        self::addTestarrayofstring($builder, $testarrayofstring);
        self::addTestarrayoftables($builder, $testarrayoftables);
        self::addEnemy($builder, $enemy);
        self::addTestnestedflatbuffer($builder, $testnestedflatbuffer);
        self::addTestempty($builder, $testempty);
        self::addTestbool($builder, $testbool);
        self::addTesthashs32Fnv1($builder, $testhashs32_fnv1);
        self::addTesthashu32Fnv1($builder, $testhashu32_fnv1);
        self::addTesthashs64Fnv1($builder, $testhashs64_fnv1);
        self::addTesthashu64Fnv1($builder, $testhashu64_fnv1);
        self::addTesthashs32Fnv1a($builder, $testhashs32_fnv1a);
        self::addTesthashu32Fnv1a($builder, $testhashu32_fnv1a);
        self::addTesthashs64Fnv1a($builder, $testhashs64_fnv1a);
        self::addTesthashu64Fnv1a($builder, $testhashu64_fnv1a);
        self::addTestarrayofbools($builder, $testarrayofbools);
<<<<<<< HEAD
        self::addTestf($builder, $testf);
=======
        self::addTestarrayofbytes($builder, $testarrayofbytes);
        self::addTestbyte2($builder, $testbyte2);
        self::addTestarrayofbools1($builder, $testarrayofbools1);
        self::addTestbyte3($builder, $testbyte3);
        self::addTestarrayofshorts($builder, $testarrayofshorts);
        self::addTestbyte4($builder, $testbyte4);
        self::addTestarrayofints($builder, $testarrayofints);
        self::addTestbyte5($builder, $testbyte5);
        self::addTestarrayoflongs($builder, $testarrayoflongs);
        self::addTestbyte6($builder, $testbyte6);
        self::addTestarrayoffloats($builder, $testarrayoffloats);
        self::addTestbyte7($builder, $testbyte7);
        self::addTestarrayofdoubles($builder, $testarrayofdoubles);
        self::addTestbyte8($builder, $testbyte8);
        self::addTestbyte1($builder, $testbyte1);
>>>>>>> b0d8f4de
        $o = $builder->endObject();
        $builder->required($o, 10);  // name
        return $o;
    }

    /**
     * @param FlatBufferBuilder $builder
     * @param int
     * @return void
     */
    public static function addPos(FlatBufferBuilder $builder, $pos)
    {
        $builder->addStructX(0, $pos, 0);
    }

    /**
     * @param FlatBufferBuilder $builder
     * @param short
     * @return void
     */
    public static function addMana(FlatBufferBuilder $builder, $mana)
    {
        $builder->addShortX(1, $mana, 150);
    }

    /**
     * @param FlatBufferBuilder $builder
     * @param short
     * @return void
     */
    public static function addHp(FlatBufferBuilder $builder, $hp)
    {
        $builder->addShortX(2, $hp, 100);
    }

    /**
     * @param FlatBufferBuilder $builder
     * @param StringOffset
     * @return void
     */
    public static function addName(FlatBufferBuilder $builder, $name)
    {
        $builder->addOffsetX(3, $name, 0);
    }

    /**
     * @param FlatBufferBuilder $builder
     * @param VectorOffset
     * @return void
     */
    public static function addInventory(FlatBufferBuilder $builder, $inventory)
    {
        $builder->addOffsetX(5, $inventory, 0);
    }

    /**
     * @param FlatBufferBuilder $builder
     * @param array offset array
     * @return int vector offset
     */
    public static function createInventoryVector(FlatBufferBuilder $builder, array $data)
    {
        $builder->startVector(1, count($data), 1);
        for ($i = count($data) - 1; $i >= 0; $i--) {
            $builder->addByte($data[$i]);
        }
        return $builder->endVector();
    }

    /**
     * @param FlatBufferBuilder $builder
     * @param int $numElems
     * @return void
     */
    public static function startInventoryVector(FlatBufferBuilder $builder, $numElems)
    {
        $builder->startVector(1, $numElems, 1);
    }

    /**
     * @param FlatBufferBuilder $builder
     * @param sbyte
     * @return void
     */
    public static function addColor(FlatBufferBuilder $builder, $color)
    {
        $builder->addSbyteX(6, $color, 8);
    }

    /**
     * @param FlatBufferBuilder $builder
     * @param byte
     * @return void
     */
    public static function addTestType(FlatBufferBuilder $builder, $testType)
    {
        $builder->addByteX(7, $testType, 0);
    }

    public static function addTest(FlatBufferBuilder $builder, $offset)
    {
        $builder->addOffsetX(8, $offset, 0);
    }

    /**
     * @param FlatBufferBuilder $builder
     * @param VectorOffset
     * @return void
     */
    public static function addTest4(FlatBufferBuilder $builder, $test4)
    {
        $builder->addOffsetX(9, $test4, 0);
    }

    /**
     * @param FlatBufferBuilder $builder
     * @param array offset array
     * @return int vector offset
     */
    public static function createTest4Vector(FlatBufferBuilder $builder, array $data)
    {
        $builder->startVector(4, count($data), 2);
        for ($i = count($data) - 1; $i >= 0; $i--) {
            $builder->addOffset($data[$i]);
        }
        return $builder->endVector();
    }

    /**
     * @param FlatBufferBuilder $builder
     * @param int $numElems
     * @return void
     */
    public static function startTest4Vector(FlatBufferBuilder $builder, $numElems)
    {
        $builder->startVector(4, $numElems, 2);
    }

    /**
     * @param FlatBufferBuilder $builder
     * @param VectorOffset
     * @return void
     */
    public static function addTestarrayofstring(FlatBufferBuilder $builder, $testarrayofstring)
    {
        $builder->addOffsetX(10, $testarrayofstring, 0);
    }

    /**
     * @param FlatBufferBuilder $builder
     * @param array offset array
     * @return int vector offset
     */
    public static function createTestarrayofstringVector(FlatBufferBuilder $builder, array $data)
    {
        $builder->startVector(4, count($data), 4);
        for ($i = count($data) - 1; $i >= 0; $i--) {
            $builder->addOffset($data[$i]);
        }
        return $builder->endVector();
    }

    /**
     * @param FlatBufferBuilder $builder
     * @param int $numElems
     * @return void
     */
    public static function startTestarrayofstringVector(FlatBufferBuilder $builder, $numElems)
    {
        $builder->startVector(4, $numElems, 4);
    }

    /**
     * @param FlatBufferBuilder $builder
     * @param VectorOffset
     * @return void
     */
    public static function addTestarrayoftables(FlatBufferBuilder $builder, $testarrayoftables)
    {
        $builder->addOffsetX(11, $testarrayoftables, 0);
    }

    /**
     * @param FlatBufferBuilder $builder
     * @param array offset array
     * @return int vector offset
     */
    public static function createTestarrayoftablesVector(FlatBufferBuilder $builder, array $data)
    {
        $builder->startVector(4, count($data), 4);
        for ($i = count($data) - 1; $i >= 0; $i--) {
            $builder->addOffset($data[$i]);
        }
        return $builder->endVector();
    }

    /**
     * @param FlatBufferBuilder $builder
     * @param int $numElems
     * @return void
     */
    public static function startTestarrayoftablesVector(FlatBufferBuilder $builder, $numElems)
    {
        $builder->startVector(4, $numElems, 4);
    }

    /**
     * @param FlatBufferBuilder $builder
     * @param int
     * @return void
     */
    public static function addEnemy(FlatBufferBuilder $builder, $enemy)
    {
        $builder->addOffsetX(12, $enemy, 0);
    }

    /**
     * @param FlatBufferBuilder $builder
     * @param VectorOffset
     * @return void
     */
    public static function addTestnestedflatbuffer(FlatBufferBuilder $builder, $testnestedflatbuffer)
    {
        $builder->addOffsetX(13, $testnestedflatbuffer, 0);
    }

    /**
     * @param FlatBufferBuilder $builder
     * @param array offset array
     * @return int vector offset
     */
    public static function createTestnestedflatbufferVector(FlatBufferBuilder $builder, array $data)
    {
        $builder->startVector(1, count($data), 1);
        for ($i = count($data) - 1; $i >= 0; $i--) {
            $builder->addByte($data[$i]);
        }
        return $builder->endVector();
    }

    /**
     * @param FlatBufferBuilder $builder
     * @param int $numElems
     * @return void
     */
    public static function startTestnestedflatbufferVector(FlatBufferBuilder $builder, $numElems)
    {
        $builder->startVector(1, $numElems, 1);
    }

    /**
     * @param FlatBufferBuilder $builder
     * @param int
     * @return void
     */
    public static function addTestempty(FlatBufferBuilder $builder, $testempty)
    {
        $builder->addOffsetX(14, $testempty, 0);
    }

    /**
     * @param FlatBufferBuilder $builder
     * @param bool
     * @return void
     */
    public static function addTestbool(FlatBufferBuilder $builder, $testbool)
    {
        $builder->addBoolX(15, $testbool, false);
    }

    /**
     * @param FlatBufferBuilder $builder
     * @param int
     * @return void
     */
    public static function addTesthashs32Fnv1(FlatBufferBuilder $builder, $testhashs32Fnv1)
    {
        $builder->addIntX(16, $testhashs32Fnv1, 0);
    }

    /**
     * @param FlatBufferBuilder $builder
     * @param uint
     * @return void
     */
    public static function addTesthashu32Fnv1(FlatBufferBuilder $builder, $testhashu32Fnv1)
    {
        $builder->addUintX(17, $testhashu32Fnv1, 0);
    }

    /**
     * @param FlatBufferBuilder $builder
     * @param long
     * @return void
     */
    public static function addTesthashs64Fnv1(FlatBufferBuilder $builder, $testhashs64Fnv1)
    {
        $builder->addLongX(18, $testhashs64Fnv1, 0);
    }

    /**
     * @param FlatBufferBuilder $builder
     * @param ulong
     * @return void
     */
    public static function addTesthashu64Fnv1(FlatBufferBuilder $builder, $testhashu64Fnv1)
    {
        $builder->addUlongX(19, $testhashu64Fnv1, 0);
    }

    /**
     * @param FlatBufferBuilder $builder
     * @param int
     * @return void
     */
    public static function addTesthashs32Fnv1a(FlatBufferBuilder $builder, $testhashs32Fnv1a)
    {
        $builder->addIntX(20, $testhashs32Fnv1a, 0);
    }

    /**
     * @param FlatBufferBuilder $builder
     * @param uint
     * @return void
     */
    public static function addTesthashu32Fnv1a(FlatBufferBuilder $builder, $testhashu32Fnv1a)
    {
        $builder->addUintX(21, $testhashu32Fnv1a, 0);
    }

    /**
     * @param FlatBufferBuilder $builder
     * @param long
     * @return void
     */
    public static function addTesthashs64Fnv1a(FlatBufferBuilder $builder, $testhashs64Fnv1a)
    {
        $builder->addLongX(22, $testhashs64Fnv1a, 0);
    }

    /**
     * @param FlatBufferBuilder $builder
     * @param ulong
     * @return void
     */
    public static function addTesthashu64Fnv1a(FlatBufferBuilder $builder, $testhashu64Fnv1a)
    {
        $builder->addUlongX(23, $testhashu64Fnv1a, 0);
    }

    /**
     * @param FlatBufferBuilder $builder
     * @param VectorOffset
     * @return void
     */
    public static function addTestarrayofbools(FlatBufferBuilder $builder, $testarrayofbools)
    {
        $builder->addOffsetX(24, $testarrayofbools, 0);
    }

    /**
     * @param FlatBufferBuilder $builder
     * @param array offset array
     * @return int vector offset
     */
    public static function createTestarrayofboolsVector(FlatBufferBuilder $builder, array $data)
    {
        $builder->startVector(1, count($data), 1);
        for ($i = count($data) - 1; $i >= 0; $i--) {
            $builder->addBool($data[$i]);
        }
        return $builder->endVector();
    }

    /**
     * @param FlatBufferBuilder $builder
     * @param int $numElems
     * @return void
     */
    public static function startTestarrayofboolsVector(FlatBufferBuilder $builder, $numElems)
    {
        $builder->startVector(1, $numElems, 1);
    }

    /**
     * @param FlatBufferBuilder $builder
<<<<<<< HEAD
     * @param float
     * @return void
     */
    public static function addTestf(FlatBufferBuilder $builder, $testf)
    {
        $builder->addFloatX(25, $testf, 3.14159);
=======
     * @param VectorOffset
     * @return void
     */
    public static function addTestarrayofbytes(FlatBufferBuilder $builder, $testarrayofbytes)
    {
        $builder->addOffsetX(25, $testarrayofbytes, 0);
    }

    /**
     * @param FlatBufferBuilder $builder
     * @param array offset array
     * @return int vector offset
     */
    public static function createTestarrayofbytesVector(FlatBufferBuilder $builder, array $data)
    {
        $builder->startVector(1, count($data), 1);
        for ($i = count($data) - 1; $i >= 0; $i--) {
            $builder->addByte($data[$i]);
        }
        return $builder->endVector();
    }

    /**
     * @param FlatBufferBuilder $builder
     * @param int $numElems
     * @return void
     */
    public static function startTestarrayofbytesVector(FlatBufferBuilder $builder, $numElems)
    {
        $builder->startVector(1, $numElems, 1);
    }

    /**
     * @param FlatBufferBuilder $builder
     * @param byte
     * @return void
     */
    public static function addTestbyte2(FlatBufferBuilder $builder, $testbyte2)
    {
        $builder->addByteX(26, $testbyte2, 0);
    }

    /**
     * @param FlatBufferBuilder $builder
     * @param VectorOffset
     * @return void
     */
    public static function addTestarrayofbools1(FlatBufferBuilder $builder, $testarrayofbools1)
    {
        $builder->addOffsetX(27, $testarrayofbools1, 0);
    }

    /**
     * @param FlatBufferBuilder $builder
     * @param array offset array
     * @return int vector offset
     */
    public static function createTestarrayofbools1Vector(FlatBufferBuilder $builder, array $data)
    {
        $builder->startVector(1, count($data), 1);
        for ($i = count($data) - 1; $i >= 0; $i--) {
            $builder->addBool($data[$i]);
        }
        return $builder->endVector();
    }

    /**
     * @param FlatBufferBuilder $builder
     * @param int $numElems
     * @return void
     */
    public static function startTestarrayofbools1Vector(FlatBufferBuilder $builder, $numElems)
    {
        $builder->startVector(1, $numElems, 1);
    }

    /**
     * @param FlatBufferBuilder $builder
     * @param byte
     * @return void
     */
    public static function addTestbyte3(FlatBufferBuilder $builder, $testbyte3)
    {
        $builder->addByteX(28, $testbyte3, 0);
    }

    /**
     * @param FlatBufferBuilder $builder
     * @param VectorOffset
     * @return void
     */
    public static function addTestarrayofshorts(FlatBufferBuilder $builder, $testarrayofshorts)
    {
        $builder->addOffsetX(29, $testarrayofshorts, 0);
    }

    /**
     * @param FlatBufferBuilder $builder
     * @param array offset array
     * @return int vector offset
     */
    public static function createTestarrayofshortsVector(FlatBufferBuilder $builder, array $data)
    {
        $builder->startVector(2, count($data), 2);
        for ($i = count($data) - 1; $i >= 0; $i--) {
            $builder->addShort($data[$i]);
        }
        return $builder->endVector();
    }

    /**
     * @param FlatBufferBuilder $builder
     * @param int $numElems
     * @return void
     */
    public static function startTestarrayofshortsVector(FlatBufferBuilder $builder, $numElems)
    {
        $builder->startVector(2, $numElems, 2);
    }

    /**
     * @param FlatBufferBuilder $builder
     * @param byte
     * @return void
     */
    public static function addTestbyte4(FlatBufferBuilder $builder, $testbyte4)
    {
        $builder->addByteX(30, $testbyte4, 0);
    }

    /**
     * @param FlatBufferBuilder $builder
     * @param VectorOffset
     * @return void
     */
    public static function addTestarrayofints(FlatBufferBuilder $builder, $testarrayofints)
    {
        $builder->addOffsetX(31, $testarrayofints, 0);
    }

    /**
     * @param FlatBufferBuilder $builder
     * @param array offset array
     * @return int vector offset
     */
    public static function createTestarrayofintsVector(FlatBufferBuilder $builder, array $data)
    {
        $builder->startVector(4, count($data), 4);
        for ($i = count($data) - 1; $i >= 0; $i--) {
            $builder->addInt($data[$i]);
        }
        return $builder->endVector();
    }

    /**
     * @param FlatBufferBuilder $builder
     * @param int $numElems
     * @return void
     */
    public static function startTestarrayofintsVector(FlatBufferBuilder $builder, $numElems)
    {
        $builder->startVector(4, $numElems, 4);
    }

    /**
     * @param FlatBufferBuilder $builder
     * @param byte
     * @return void
     */
    public static function addTestbyte5(FlatBufferBuilder $builder, $testbyte5)
    {
        $builder->addByteX(32, $testbyte5, 0);
    }

    /**
     * @param FlatBufferBuilder $builder
     * @param VectorOffset
     * @return void
     */
    public static function addTestarrayoflongs(FlatBufferBuilder $builder, $testarrayoflongs)
    {
        $builder->addOffsetX(33, $testarrayoflongs, 0);
    }

    /**
     * @param FlatBufferBuilder $builder
     * @param array offset array
     * @return int vector offset
     */
    public static function createTestarrayoflongsVector(FlatBufferBuilder $builder, array $data)
    {
        $builder->startVector(8, count($data), 8);
        for ($i = count($data) - 1; $i >= 0; $i--) {
            $builder->addLong($data[$i]);
        }
        return $builder->endVector();
    }

    /**
     * @param FlatBufferBuilder $builder
     * @param int $numElems
     * @return void
     */
    public static function startTestarrayoflongsVector(FlatBufferBuilder $builder, $numElems)
    {
        $builder->startVector(8, $numElems, 8);
    }

    /**
     * @param FlatBufferBuilder $builder
     * @param byte
     * @return void
     */
    public static function addTestbyte6(FlatBufferBuilder $builder, $testbyte6)
    {
        $builder->addByteX(34, $testbyte6, 0);
    }

    /**
     * @param FlatBufferBuilder $builder
     * @param VectorOffset
     * @return void
     */
    public static function addTestarrayoffloats(FlatBufferBuilder $builder, $testarrayoffloats)
    {
        $builder->addOffsetX(35, $testarrayoffloats, 0);
    }

    /**
     * @param FlatBufferBuilder $builder
     * @param array offset array
     * @return int vector offset
     */
    public static function createTestarrayoffloatsVector(FlatBufferBuilder $builder, array $data)
    {
        $builder->startVector(4, count($data), 4);
        for ($i = count($data) - 1; $i >= 0; $i--) {
            $builder->addFloat($data[$i]);
        }
        return $builder->endVector();
    }

    /**
     * @param FlatBufferBuilder $builder
     * @param int $numElems
     * @return void
     */
    public static function startTestarrayoffloatsVector(FlatBufferBuilder $builder, $numElems)
    {
        $builder->startVector(4, $numElems, 4);
    }

    /**
     * @param FlatBufferBuilder $builder
     * @param byte
     * @return void
     */
    public static function addTestbyte7(FlatBufferBuilder $builder, $testbyte7)
    {
        $builder->addByteX(36, $testbyte7, 0);
    }

    /**
     * @param FlatBufferBuilder $builder
     * @param VectorOffset
     * @return void
     */
    public static function addTestarrayofdoubles(FlatBufferBuilder $builder, $testarrayofdoubles)
    {
        $builder->addOffsetX(37, $testarrayofdoubles, 0);
    }

    /**
     * @param FlatBufferBuilder $builder
     * @param array offset array
     * @return int vector offset
     */
    public static function createTestarrayofdoublesVector(FlatBufferBuilder $builder, array $data)
    {
        $builder->startVector(8, count($data), 8);
        for ($i = count($data) - 1; $i >= 0; $i--) {
            $builder->addDouble($data[$i]);
        }
        return $builder->endVector();
    }

    /**
     * @param FlatBufferBuilder $builder
     * @param int $numElems
     * @return void
     */
    public static function startTestarrayofdoublesVector(FlatBufferBuilder $builder, $numElems)
    {
        $builder->startVector(8, $numElems, 8);
    }

    /**
     * @param FlatBufferBuilder $builder
     * @param byte
     * @return void
     */
    public static function addTestbyte8(FlatBufferBuilder $builder, $testbyte8)
    {
        $builder->addByteX(38, $testbyte8, 0);
    }

    /**
     * @param FlatBufferBuilder $builder
     * @param byte
     * @return void
     */
    public static function addTestbyte1(FlatBufferBuilder $builder, $testbyte1)
    {
        $builder->addByteX(39, $testbyte1, 0);
>>>>>>> b0d8f4de
    }

    /**
     * @param FlatBufferBuilder $builder
     * @return int table offset
     */
    public static function endMonster(FlatBufferBuilder $builder)
    {
        $o = $builder->endObject();
        $builder->required($o, 10);  // name
        return $o;
    }

    public static function finishMonsterBuffer(FlatBufferBuilder $builder, $offset)
    {
        $builder->finish($offset, "MONS");
    }
}<|MERGE_RESOLUTION|>--- conflicted
+++ resolved
@@ -334,20 +334,21 @@
     }
 
     /**
-<<<<<<< HEAD
      * @return float
      */
     public function getTestf()
     {
         $o = $this->__offset(54);
         return $o != 0 ? $this->bb->getFloat($o + $this->bb_pos) : 3.14159;
-=======
+    }
+
+    /**
      * @param int offset
      * @return byte
      */
     public function getTestarrayofbytes($j)
     {
-        $o = $this->__offset(54);
+        $o = $this->__offset(56);
         return $o != 0 ? $this->bb->getByte($this->__vector($o) + $j * 1) : 0;
     }
 
@@ -356,17 +357,16 @@
      */
     public function getTestarrayofbytesLength()
     {
-        $o = $this->__offset(54);
-        return $o != 0 ? $this->__vector_len($o) : 0;
-    }
-
-    /**
-     * @return byte
-     */
-    public function getTestbyte2()
-    {
         $o = $this->__offset(56);
-        return $o != 0 ? $this->bb->getByte($o + $this->bb_pos) : 0;
+        return $o != 0 ? $this->__vector_len($o) : 0;
+    }
+
+    /**
+     * @return string
+     */
+    public function getTestarrayofbytesBytes()
+    {
+        return $this->__vector_as_bytes(56);
     }
 
     /**
@@ -389,68 +389,41 @@
     }
 
     /**
-     * @return byte
-     */
-    public function getTestbyte3()
-    {
-        $o = $this->__offset(60);
-        return $o != 0 ? $this->bb->getByte($o + $this->bb_pos) : 0;
-    }
-
-    /**
      * @param int offset
      * @return short
      */
     public function getTestarrayofshorts($j)
     {
+        $o = $this->__offset(60);
+        return $o != 0 ? $this->bb->getShort($this->__vector($o) + $j * 2) : 0;
+    }
+
+    /**
+     * @return int
+     */
+    public function getTestarrayofshortsLength()
+    {
+        $o = $this->__offset(60);
+        return $o != 0 ? $this->__vector_len($o) : 0;
+    }
+
+    /**
+     * @param int offset
+     * @return int
+     */
+    public function getTestarrayofints($j)
+    {
         $o = $this->__offset(62);
-        return $o != 0 ? $this->bb->getShort($this->__vector($o) + $j * 2) : 0;
-    }
-
-    /**
-     * @return int
-     */
-    public function getTestarrayofshortsLength()
+        return $o != 0 ? $this->bb->getInt($this->__vector($o) + $j * 4) : 0;
+    }
+
+    /**
+     * @return int
+     */
+    public function getTestarrayofintsLength()
     {
         $o = $this->__offset(62);
         return $o != 0 ? $this->__vector_len($o) : 0;
-    }
-
-    /**
-     * @return byte
-     */
-    public function getTestbyte4()
-    {
-        $o = $this->__offset(64);
-        return $o != 0 ? $this->bb->getByte($o + $this->bb_pos) : 0;
-    }
-
-    /**
-     * @param int offset
-     * @return int
-     */
-    public function getTestarrayofints($j)
-    {
-        $o = $this->__offset(66);
-        return $o != 0 ? $this->bb->getInt($this->__vector($o) + $j * 4) : 0;
-    }
-
-    /**
-     * @return int
-     */
-    public function getTestarrayofintsLength()
-    {
-        $o = $this->__offset(66);
-        return $o != 0 ? $this->__vector_len($o) : 0;
-    }
-
-    /**
-     * @return byte
-     */
-    public function getTestbyte5()
-    {
-        $o = $this->__offset(68);
-        return $o != 0 ? $this->bb->getByte($o + $this->bb_pos) : 0;
     }
 
     /**
@@ -459,7 +432,7 @@
      */
     public function getTestarrayoflongs($j)
     {
-        $o = $this->__offset(70);
+        $o = $this->__offset(64);
         return $o != 0 ? $this->bb->getLong($this->__vector($o) + $j * 8) : 0;
     }
 
@@ -468,17 +441,8 @@
      */
     public function getTestarrayoflongsLength()
     {
-        $o = $this->__offset(70);
-        return $o != 0 ? $this->__vector_len($o) : 0;
-    }
-
-    /**
-     * @return byte
-     */
-    public function getTestbyte6()
-    {
-        $o = $this->__offset(72);
-        return $o != 0 ? $this->bb->getByte($o + $this->bb_pos) : 0;
+        $o = $this->__offset(64);
+        return $o != 0 ? $this->__vector_len($o) : 0;
     }
 
     /**
@@ -487,7 +451,7 @@
      */
     public function getTestarrayoffloats($j)
     {
-        $o = $this->__offset(74);
+        $o = $this->__offset(66);
         return $o != 0 ? $this->bb->getFloat($this->__vector($o) + $j * 4) : 0;
     }
 
@@ -496,17 +460,8 @@
      */
     public function getTestarrayoffloatsLength()
     {
-        $o = $this->__offset(74);
-        return $o != 0 ? $this->__vector_len($o) : 0;
-    }
-
-    /**
-     * @return byte
-     */
-    public function getTestbyte7()
-    {
-        $o = $this->__offset(76);
-        return $o != 0 ? $this->bb->getByte($o + $this->bb_pos) : 0;
+        $o = $this->__offset(66);
+        return $o != 0 ? $this->__vector_len($o) : 0;
     }
 
     /**
@@ -515,7 +470,7 @@
      */
     public function getTestarrayofdoubles($j)
     {
-        $o = $this->__offset(78);
+        $o = $this->__offset(68);
         return $o != 0 ? $this->bb->getDouble($this->__vector($o) + $j * 8) : 0;
     }
 
@@ -524,27 +479,8 @@
      */
     public function getTestarrayofdoublesLength()
     {
-        $o = $this->__offset(78);
-        return $o != 0 ? $this->__vector_len($o) : 0;
-    }
-
-    /**
-     * @return byte
-     */
-    public function getTestbyte8()
-    {
-        $o = $this->__offset(80);
-        return $o != 0 ? $this->bb->getByte($o + $this->bb_pos) : 0;
-    }
-
-    /**
-     * @return byte
-     */
-    public function getTestbyte1()
-    {
-        $o = $this->__offset(82);
-        return $o != 0 ? $this->bb->getByte($o + $this->bb_pos) : 0;
->>>>>>> b0d8f4de
+        $o = $this->__offset(68);
+        return $o != 0 ? $this->__vector_len($o) : 0;
     }
 
     /**
@@ -553,26 +489,16 @@
      */
     public static function startMonster(FlatBufferBuilder $builder)
     {
-<<<<<<< HEAD
-        $builder->StartObject(26);
-=======
-        $builder->StartObject(40);
->>>>>>> b0d8f4de
+        $builder->StartObject(33);
     }
 
     /**
      * @param FlatBufferBuilder $builder
      * @return Monster
      */
-<<<<<<< HEAD
-    public static function createMonster(FlatBufferBuilder $builder, $pos, $mana, $hp, $name, $inventory, $color, $test_type, $test, $test4, $testarrayofstring, $testarrayoftables, $enemy, $testnestedflatbuffer, $testempty, $testbool, $testhashs32_fnv1, $testhashu32_fnv1, $testhashs64_fnv1, $testhashu64_fnv1, $testhashs32_fnv1a, $testhashu32_fnv1a, $testhashs64_fnv1a, $testhashu64_fnv1a, $testarrayofbools, $testf)
-    {
-        $builder->startObject(26);
-=======
-    public static function createMonster(FlatBufferBuilder $builder, $pos, $mana, $hp, $name, $inventory, $color, $test_type, $test, $test4, $testarrayofstring, $testarrayoftables, $enemy, $testnestedflatbuffer, $testempty, $testbool, $testhashs32_fnv1, $testhashu32_fnv1, $testhashs64_fnv1, $testhashu64_fnv1, $testhashs32_fnv1a, $testhashu32_fnv1a, $testhashs64_fnv1a, $testhashu64_fnv1a, $testarrayofbools, $testarrayofbytes, $testbyte2, $testarrayofbools1, $testbyte3, $testarrayofshorts, $testbyte4, $testarrayofints, $testbyte5, $testarrayoflongs, $testbyte6, $testarrayoffloats, $testbyte7, $testarrayofdoubles, $testbyte8, $testbyte1)
-    {
-        $builder->startObject(40);
->>>>>>> b0d8f4de
+    public static function createMonster(FlatBufferBuilder $builder, $pos, $mana, $hp, $name, $inventory, $color, $test_type, $test, $test4, $testarrayofstring, $testarrayoftables, $enemy, $testnestedflatbuffer, $testempty, $testbool, $testhashs32_fnv1, $testhashu32_fnv1, $testhashs64_fnv1, $testhashu64_fnv1, $testhashs32_fnv1a, $testhashu32_fnv1a, $testhashs64_fnv1a, $testhashu64_fnv1a, $testarrayofbools, $testf, $testarrayofbytes, $testarrayofbools1, $testarrayofshorts, $testarrayofints, $testarrayoflongs, $testarrayoffloats, $testarrayofdoubles)
+    {
+        $builder->startObject(33);
         self::addPos($builder, $pos);
         self::addMana($builder, $mana);
         self::addHp($builder, $hp);
@@ -597,25 +523,14 @@
         self::addTesthashs64Fnv1a($builder, $testhashs64_fnv1a);
         self::addTesthashu64Fnv1a($builder, $testhashu64_fnv1a);
         self::addTestarrayofbools($builder, $testarrayofbools);
-<<<<<<< HEAD
         self::addTestf($builder, $testf);
-=======
         self::addTestarrayofbytes($builder, $testarrayofbytes);
-        self::addTestbyte2($builder, $testbyte2);
         self::addTestarrayofbools1($builder, $testarrayofbools1);
-        self::addTestbyte3($builder, $testbyte3);
         self::addTestarrayofshorts($builder, $testarrayofshorts);
-        self::addTestbyte4($builder, $testbyte4);
         self::addTestarrayofints($builder, $testarrayofints);
-        self::addTestbyte5($builder, $testbyte5);
         self::addTestarrayoflongs($builder, $testarrayoflongs);
-        self::addTestbyte6($builder, $testbyte6);
         self::addTestarrayoffloats($builder, $testarrayoffloats);
-        self::addTestbyte7($builder, $testbyte7);
         self::addTestarrayofdoubles($builder, $testarrayofdoubles);
-        self::addTestbyte8($builder, $testbyte8);
-        self::addTestbyte1($builder, $testbyte1);
->>>>>>> b0d8f4de
         $o = $builder->endObject();
         $builder->required($o, 10);  // name
         return $o;
@@ -1002,20 +917,22 @@
 
     /**
      * @param FlatBufferBuilder $builder
-<<<<<<< HEAD
      * @param float
      * @return void
      */
     public static function addTestf(FlatBufferBuilder $builder, $testf)
     {
         $builder->addFloatX(25, $testf, 3.14159);
-=======
+    }
+
+    /**
+     * @param FlatBufferBuilder $builder
      * @param VectorOffset
      * @return void
      */
     public static function addTestarrayofbytes(FlatBufferBuilder $builder, $testarrayofbytes)
     {
-        $builder->addOffsetX(25, $testarrayofbytes, 0);
+        $builder->addOffsetX(26, $testarrayofbytes, 0);
     }
 
     /**
@@ -1044,16 +961,6 @@
 
     /**
      * @param FlatBufferBuilder $builder
-     * @param byte
-     * @return void
-     */
-    public static function addTestbyte2(FlatBufferBuilder $builder, $testbyte2)
-    {
-        $builder->addByteX(26, $testbyte2, 0);
-    }
-
-    /**
-     * @param FlatBufferBuilder $builder
      * @param VectorOffset
      * @return void
      */
@@ -1088,22 +995,12 @@
 
     /**
      * @param FlatBufferBuilder $builder
-     * @param byte
-     * @return void
-     */
-    public static function addTestbyte3(FlatBufferBuilder $builder, $testbyte3)
-    {
-        $builder->addByteX(28, $testbyte3, 0);
-    }
-
-    /**
-     * @param FlatBufferBuilder $builder
      * @param VectorOffset
      * @return void
      */
     public static function addTestarrayofshorts(FlatBufferBuilder $builder, $testarrayofshorts)
     {
-        $builder->addOffsetX(29, $testarrayofshorts, 0);
+        $builder->addOffsetX(28, $testarrayofshorts, 0);
     }
 
     /**
@@ -1132,22 +1029,12 @@
 
     /**
      * @param FlatBufferBuilder $builder
-     * @param byte
-     * @return void
-     */
-    public static function addTestbyte4(FlatBufferBuilder $builder, $testbyte4)
-    {
-        $builder->addByteX(30, $testbyte4, 0);
-    }
-
-    /**
-     * @param FlatBufferBuilder $builder
      * @param VectorOffset
      * @return void
      */
     public static function addTestarrayofints(FlatBufferBuilder $builder, $testarrayofints)
     {
-        $builder->addOffsetX(31, $testarrayofints, 0);
+        $builder->addOffsetX(29, $testarrayofints, 0);
     }
 
     /**
@@ -1176,22 +1063,12 @@
 
     /**
      * @param FlatBufferBuilder $builder
-     * @param byte
-     * @return void
-     */
-    public static function addTestbyte5(FlatBufferBuilder $builder, $testbyte5)
-    {
-        $builder->addByteX(32, $testbyte5, 0);
-    }
-
-    /**
-     * @param FlatBufferBuilder $builder
      * @param VectorOffset
      * @return void
      */
     public static function addTestarrayoflongs(FlatBufferBuilder $builder, $testarrayoflongs)
     {
-        $builder->addOffsetX(33, $testarrayoflongs, 0);
+        $builder->addOffsetX(30, $testarrayoflongs, 0);
     }
 
     /**
@@ -1220,22 +1097,12 @@
 
     /**
      * @param FlatBufferBuilder $builder
-     * @param byte
-     * @return void
-     */
-    public static function addTestbyte6(FlatBufferBuilder $builder, $testbyte6)
-    {
-        $builder->addByteX(34, $testbyte6, 0);
-    }
-
-    /**
-     * @param FlatBufferBuilder $builder
      * @param VectorOffset
      * @return void
      */
     public static function addTestarrayoffloats(FlatBufferBuilder $builder, $testarrayoffloats)
     {
-        $builder->addOffsetX(35, $testarrayoffloats, 0);
+        $builder->addOffsetX(31, $testarrayoffloats, 0);
     }
 
     /**
@@ -1264,22 +1131,12 @@
 
     /**
      * @param FlatBufferBuilder $builder
-     * @param byte
-     * @return void
-     */
-    public static function addTestbyte7(FlatBufferBuilder $builder, $testbyte7)
-    {
-        $builder->addByteX(36, $testbyte7, 0);
-    }
-
-    /**
-     * @param FlatBufferBuilder $builder
      * @param VectorOffset
      * @return void
      */
     public static function addTestarrayofdoubles(FlatBufferBuilder $builder, $testarrayofdoubles)
     {
-        $builder->addOffsetX(37, $testarrayofdoubles, 0);
+        $builder->addOffsetX(32, $testarrayofdoubles, 0);
     }
 
     /**
@@ -1304,27 +1161,6 @@
     public static function startTestarrayofdoublesVector(FlatBufferBuilder $builder, $numElems)
     {
         $builder->startVector(8, $numElems, 8);
-    }
-
-    /**
-     * @param FlatBufferBuilder $builder
-     * @param byte
-     * @return void
-     */
-    public static function addTestbyte8(FlatBufferBuilder $builder, $testbyte8)
-    {
-        $builder->addByteX(38, $testbyte8, 0);
-    }
-
-    /**
-     * @param FlatBufferBuilder $builder
-     * @param byte
-     * @return void
-     */
-    public static function addTestbyte1(FlatBufferBuilder $builder, $testbyte1)
-    {
-        $builder->addByteX(39, $testbyte1, 0);
->>>>>>> b0d8f4de
     }
 
     /**
