--- conflicted
+++ resolved
@@ -61,23 +61,21 @@
   testhashu32_fnv1a:uint (id:21, hash:"fnv1a_32");
   testhashs64_fnv1a:long (id:22, hash:"fnv1a_64");
   testhashu64_fnv1a:ulong (id:23, hash:"fnv1a_64");
-<<<<<<< HEAD
+
   testf:float = 3.14159 (id:25);
+  
+  testarrayofbytes:[ubyte] (id:26);
+  testarrayofbools1:[bool] (id:27);
+  testarrayofshorts:[short] (id:28);
+  testarrayofints:[int] (id:29);
+  testarrayoflongs:[long] (id:30);
+  testarrayoffloats:[float] (id:31);
+  testarrayofdoubles:[double] (id:32);
 }
 
 rpc_service MonsterStorage {
   Store(Monster):Stat (stream);
   Retrieve(Stat):Monster (idempotent);
-=======
-  
-  testarrayofbytes:[ubyte] (id:25);
-  testarrayofbools1:[bool] (id:26);
-  testarrayofshorts:[short] (id:27);
-  testarrayofints:[int] (id:28);
-  testarrayoflongs:[long] (id:29);
-  testarrayoffloats:[float] (id:30);
-  testarrayofdoubles:[double] (id:31);
->>>>>>> b0d8f4de
 }
 
 root_type Monster;
